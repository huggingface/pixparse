import logging
import os
from dataclasses import dataclass, replace
from datetime import datetime
from typing import Optional

import simple_parsing
from simple_parsing import ArgumentParser

import torch

from pixparse.data import DataCfg, create_loader
from pixparse.framework import DeviceEnv, Monitor, train_one_interval, evaluate, setup_logging, random_seed, TaskTrain, TaskTrainCfg
from pixparse.utils.name_utils import clean_name
from pixparse.utils.s3_utils import load_checkpoint_from_s3
from pixparse.task import TaskFactory

from chug.webdataset import create_doc_anno_pipe
_logger = logging.getLogger('train')


@dataclass
class TrainCfg:
    experiment: Optional[str] = None  # experiment name, auto-generated if None or required?
    output_dir: str = './output'
    log_filename: str = 'out.log'
    s3_bucket: str = ""
    checkpoint_path: str = ""
    output_checkpoint_dir: Optional[str] = None  # default output_dir/checkpoints
    seed: int = 42

    # TODO
    # resume -- resume experiment from location, mode, etc
    task_name: str = "cruller_pretrain"

    wandb: bool = False
    wandb_project: str = 'unknown'

    tensorboard: bool = False
    log_eval_data: bool = False


def train(
        cfg: TrainCfg,
        task: TaskTrain,
        loaders,
):
    device_env = task.device_env
    for i in range(task.start_interval, task.num_intervals):
        # FIXME flatten interval loop to have one eval point
        #  i.e step intervals vs epoch intervals handled similarly?
        train_one_interval(
            task,
            loaders['train'],
        )

        # save checkpoint
        # checkpointer.save(task, metrics, interval)
        if device_env.is_primary():
            checkpoint_dir =  os.path.join(cfg.output_checkpoint_dir, cfg.experiment)
            os.makedirs(checkpoint_dir, exist_ok=True)
            torch.save(task.state_dict(), os.path.join(checkpoint_dir, f'checkpoint-{i}.pt'))


parser = ArgumentParser(
    add_option_string_dash_variants=simple_parsing.DashVariant.DASH,
    argument_generation_mode=simple_parsing.ArgumentGenerationMode.BOTH,
    add_config_path_arg=True,
)
parser.add_arguments(TrainCfg, dest='train')
parser.add_arguments(TaskTrainCfg, dest='task')
parser.add_arguments(DataCfg, dest='data')


def main():
    args = parser.parse_args()
    train_cfg: TrainCfg = args.train
    data_cfg: DataCfg = args.data

    device_env = DeviceEnv()
    task, task_cfg = TaskFactory.create_task(task_name=train_cfg.task_name, task_args=args.task, device_env=device_env, monitor=None)
    random_seed(train_cfg.seed, rank=device_env.global_rank)
    _logger.info(f"Device env is {device_env}")

    # get the name of the experiments
    if train_cfg.experiment is None:
        model_name_safe = clean_name(task_cfg.model_name)
        date_str = datetime.now().strftime("%Y%m%d-%H%M%S")
        if device_env.world_size > 1:
            # sync date_str from master to all ranks
            date_str = device_env.broadcast_object(date_str)
        experiment = '-'.join([
            date_str,
            f"model_{model_name_safe}",
            f"lr_{task_cfg.opt.learning_rate}",
            f"b_{data_cfg.train.batch_size}",
        ])
        train_cfg = replace(train_cfg, experiment=experiment)

    resume_latest = False  # train_cfg.resume == 'latest'
    experiment_path = os.path.join(train_cfg.output_dir, train_cfg.experiment)
    log_path = None
    if device_env.is_primary():
        os.makedirs(experiment_path, exist_ok=True)
        log_path = os.path.join(experiment_path, train_cfg.log_filename)
        if os.path.exists(log_path) and not resume_latest:
            _logger.error(
                "Error. Experiment already exists. Use --experiment {} to specify a new experiment."
            )
            return -1

    # Setup text logger
    setup_logging(log_path)
    task.monitor = Monitor(
        train_cfg.experiment,
        output_dir=experiment_path,
        wandb=train_cfg.wandb,
        wandb_project=train_cfg.wandb_project,
        tensorboard=train_cfg.tensorboard,
        output_enabled=device_env.is_primary(),
    )
    

    checkpoint_path = train_cfg.checkpoint_path
    train_cfg = replace(train_cfg, checkpoint_path=checkpoint_path)

    # FIXME check if path is local or s3?
    if train_cfg.s3_bucket != "":
        _logger.info("s3 bucket specified. Loading checkpoint from s3.")
        checkpoint = load_checkpoint_from_s3(
            train_cfg.s3_bucket, train_cfg.checkpoint_path
        )
    else:
        assert os.path.isfile(
            checkpoint_path
        ), f"Cannot find checkpoint {checkpoint_path}: File not found"

        checkpoint = torch.load(train_cfg.checkpoint_path)
        state_dict = checkpoint["model"]


    checkpoint_dir = train_cfg.output_checkpoint_dir or os.path.join(experiment_path, 'checkpoints')
    os.makedirs(checkpoint_dir, exist_ok=True)
    train_cfg = replace(train_cfg, checkpoint_dir=checkpoint_dir)
    if device_env.is_primary():
        _logger.info(task_cfg)
        _logger.info(train_cfg)

    loaders = {}
    assert (data_cfg.train is not None) or (data_cfg.eval is not None), f"Neither data_cfg.train nor data_cfg.eval are set."
    if data_cfg.train is not None:
        loaders['train'] = create_loader(
        data_cfg.train,
        is_train=True,
        image_preprocess=task.image_preprocess_train,
        anno_preprocess=task.anno_preprocess_train,
        image_fmt=task_cfg.model.image_encoder.image_fmt,
<<<<<<< HEAD
        device_env=device_env.world_size,
        local_rank=device_env.local_rank,
        create_decoder_pipe=create_doc_anno_pipe, 
=======
        world_size=device_env.world_size,
        create_decoder_pipe=create_doc_anno_pipe, # TODO abstract away type of decoder needed
>>>>>>> 40b21868
    )
    task.train_setup(
        num_batches_per_interval=loaders['train'].num_batches,
    )
    if device_env.is_primary():
        _logger.info(task)

    train(
        train_cfg,
        task,
        loaders,
    )


if __name__ == '__main__':
    main()<|MERGE_RESOLUTION|>--- conflicted
+++ resolved
@@ -55,11 +55,10 @@
         )
 
         # save checkpoint
-        # checkpointer.save(task, metrics, interval)
         if device_env.is_primary():
             checkpoint_dir =  os.path.join(cfg.output_checkpoint_dir, cfg.experiment)
             os.makedirs(checkpoint_dir, exist_ok=True)
-            torch.save(task.state_dict(), os.path.join(checkpoint_dir, f'checkpoint-{i}.pt'))
+            torch.save(task.model.state_dict(), os.path.join(checkpoint_dir, f'checkpoint-{i}.pt'))
 
 
 parser = ArgumentParser(
@@ -79,6 +78,7 @@
 
     device_env = DeviceEnv()
     task, task_cfg = TaskFactory.create_task(task_name=train_cfg.task_name, task_args=args.task, device_env=device_env, monitor=None)
+    
     random_seed(train_cfg.seed, rank=device_env.global_rank)
     _logger.info(f"Device env is {device_env}")
 
@@ -120,6 +120,7 @@
         output_enabled=device_env.is_primary(),
     )
     
+    # ----- Model resuming from checkpoint -----
 
     checkpoint_path = train_cfg.checkpoint_path
     train_cfg = replace(train_cfg, checkpoint_path=checkpoint_path)
@@ -138,10 +139,11 @@
         checkpoint = torch.load(train_cfg.checkpoint_path)
         state_dict = checkpoint["model"]
 
+    # ------------------------------------------
 
-    checkpoint_dir = train_cfg.output_checkpoint_dir or os.path.join(experiment_path, 'checkpoints')
-    os.makedirs(checkpoint_dir, exist_ok=True)
-    train_cfg = replace(train_cfg, checkpoint_dir=checkpoint_dir)
+    output_checkpoint_dir = train_cfg.output_checkpoint_dir or os.path.join(experiment_path, 'checkpoints')
+    os.makedirs(output_checkpoint_dir, exist_ok=True)
+    train_cfg = replace(train_cfg, output_checkpoint_dir=output_checkpoint_dir)
     if device_env.is_primary():
         _logger.info(task_cfg)
         _logger.info(train_cfg)
@@ -149,20 +151,17 @@
     loaders = {}
     assert (data_cfg.train is not None) or (data_cfg.eval is not None), f"Neither data_cfg.train nor data_cfg.eval are set."
     if data_cfg.train is not None:
+        
         loaders['train'] = create_loader(
         data_cfg.train,
         is_train=True,
+        collate_fn=task.collate_fn,
         image_preprocess=task.image_preprocess_train,
         anno_preprocess=task.anno_preprocess_train,
         image_fmt=task_cfg.model.image_encoder.image_fmt,
-<<<<<<< HEAD
-        device_env=device_env.world_size,
+        world_size=device_env.world_size,
         local_rank=device_env.local_rank,
-        create_decoder_pipe=create_doc_anno_pipe, 
-=======
-        world_size=device_env.world_size,
         create_decoder_pipe=create_doc_anno_pipe, # TODO abstract away type of decoder needed
->>>>>>> 40b21868
     )
     task.train_setup(
         num_batches_per_interval=loaders['train'].num_batches,
