import logging
import os
import json
from dataclasses import dataclass, replace, field
from typing import List

import simple_parsing
from simple_parsing import ArgumentParser

import torch

from pixparse.data import DataCfg, create_loader
from pixparse.framework import (
    TaskEval,
    TaskEvalCfg,
    DeviceEnv,
    Monitor,
    evaluate,
    setup_logging,
    random_seed,
)
from pixparse.utils.s3_utils import load_checkpoint_from_s3

from pixparse.task.task_factory import TaskFactory

from chug.webdataset import create_doc_anno_pipe, create_image_text_pipe

_logger = logging.getLogger("eval")


@dataclass
class EvalCfg:
    experiment: str = ""
    output_dir: str = "./output"
    log_filename: str = "out.log"
    dataset_name: str = ""
    s3_bucket: str = ""
    checkpoint_path: str = ""
    metrics_file_path: str = ""
    task_name: str = ""
    datasets: List[str] = field(
        default_factory=lambda: ["eval"]
    )  # Identifier of dataset to be used in eval.
    seed: int = 42


def eval(
    cfg: EvalCfg,
    task: TaskEval,
    eval_loaders: dict,
):
    device_env = task.device_env

    # load wanted checkpoint

    metrics = evaluate(task, eval_loaders)
    # Do something with metrics, print them, log them, save them
    # FIXME how do we log metrics per dataset?
    with open(cfg.metrics_file_path, "w") as f:
        json.dump(metrics, f)


parser = ArgumentParser(
    add_option_string_dash_variants=simple_parsing.DashVariant.DASH,
    argument_generation_mode=simple_parsing.ArgumentGenerationMode.BOTH,
    add_config_path_arg=True,
)
parser.add_arguments(EvalCfg, dest="eval")
parser.add_arguments(TaskEvalCfg, dest="task")
parser.add_arguments(DataCfg, dest="data")


def main():
    args = parser.parse_args()
    eval_cfg: EvalCfg = args.eval
    data_cfg: DataCfg = args.data

    device_env = DeviceEnv()
    task, task_cfg = TaskFactory.create_task(task_name=eval_cfg.task_name, task_args=args.task, device_env=device_env, monitor=None)


    random_seed(
        eval_cfg.seed, rank=device_env.global_rank
    )  # Seed variability for eval?
    _logger.info(f"Device env is {device_env}")

    assert (
        eval_cfg.output_dir is not None
    ), f"output_dir is not provided. Stopping eval run."


    if device_env.is_primary():
        log_path = os.path.join(eval_cfg.output_dir, eval_cfg.log_filename)

    # Setup text logger
    setup_logging(log_path)
    monitor = Monitor(
        eval_cfg.experiment,
        output_dir=eval_cfg.output_dir,
        output_enabled=device_env.is_primary(),
    )
    
    # Check if current tasks is external model evaluation
    
    # FIXME defer load checkpoint to task?

    if eval_cfg.task_name not in ["donut_eval_ocr"]:
        checkpoint_path = eval_cfg.checkpoint_path
        eval_cfg = replace(eval_cfg, checkpoint_path=checkpoint_path)

        # FIXME check if path is local or s3?
        if eval_cfg.s3_bucket != "":
            _logger.info("s3 bucket specified. Loading checkpoint from s3.")
            checkpoint = load_checkpoint_from_s3(
                eval_cfg.s3_bucket, eval_cfg.checkpoint_path
            )
        else:
            assert os.path.isfile(
                checkpoint_path
            ), f"Cannot find checkpoint {checkpoint_path}: File not found"

            checkpoint = torch.load(eval_cfg.checkpoint_path)
        state_dict = checkpoint["model"]
<<<<<<< HEAD


=======
>>>>>>> 40b21868
        # Create safe metrics file path

        checkpoint_name = eval_cfg.checkpoint_path.replace("/", "_").replace(".pt", "")
        metrics_file_name = f"{checkpoint_name}-{eval_cfg.dataset_name}-metrics.json"

        # bypass DDP module
        
        eval_state_dict = {k.replace("module.", ""): v for k, v in state_dict.items()}
        task.resume_state_dict = eval_state_dict
    else:
        # Get a generic name for external model on chosen dataset
        metrics_file_name = f"{eval_cfg.task_name}-{eval_cfg.dataset_name}-metrics.json"

    eval_cfg.metrics_file_path = os.path.join(eval_cfg.output_dir, metrics_file_name)

    if device_env.is_primary():
        _logger.info(task_cfg)
        _logger.info(eval_cfg)



    loaders = {}
    assert data_cfg.eval is not None, f"data_cfg.eval is not set."

    # FIXME add common functionality for loader selection per task
    loaders["eval_FUNSD"] = create_loader(
        data_cfg.eval,
        is_train=False,
        image_preprocess=task.image_preprocess_eval,
        anno_preprocess=task.anno_preprocess_eval,
        create_decoder_pipe=create_image_text_pipe, # TODO abstract away type of decoder needed
        # world_size=device_env.world_size
    )

    task.setup()

    if device_env.is_primary():
        _logger.info(task)

    eval(
        eval_cfg,
        task,
        loaders,
    )

    task.end()


if __name__ == "__main__":
    main()<|MERGE_RESOLUTION|>--- conflicted
+++ resolved
@@ -121,11 +121,6 @@
 
             checkpoint = torch.load(eval_cfg.checkpoint_path)
         state_dict = checkpoint["model"]
-<<<<<<< HEAD
-
-
-=======
->>>>>>> 40b21868
         # Create safe metrics file path
 
         checkpoint_name = eval_cfg.checkpoint_path.replace("/", "_").replace(".pt", "")
