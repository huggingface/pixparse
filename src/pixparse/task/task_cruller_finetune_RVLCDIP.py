import logging
from dataclasses import dataclass, field
from functools import partial
from typing import Any, Dict

import torch.nn as nn
import torchvision.transforms as transforms

<<<<<<< HEAD
from pixparse.data import (preprocess_ocr_anno, preprocess_text_anno)
from pixparse.data.loader import BaseCollate
from pixparse.framework import DeviceEnv, Monitor, TaskTrain, TaskTrainCfg
from pixparse.models import Cruller, ModelArgs
from pixparse.tokenizers import TokenizerCfg, create_tokenizer
=======
import timm
import timm.utils
from timm.optim import create_optimizer_v2
from timm.scheduler import create_scheduler_v2

from pixparse.framework import TaskTrainCfg, TaskTrain, DeviceEnv, Monitor, OptimizationCfg
from pixparse.models import Cruller, ModelCfg, get_model_config
from pixparse.tokenizers import create_tokenizer, TokenizerCfg
from pixparse.data import preprocess_ocr_anno, preprocess_text_anno, create_transforms
from timm.layers import SelectAdaptivePool2d

from typing import Dict, List

from collections import OrderedDict
>>>>>>> 6797577e

_logger = logging.getLogger(__name__)


class GetCLSToken(nn.Module):
    def forward(self, x):
        return x[:, 0, :]


class CollateRVLCDIP(BaseCollate):
    r"""
    A collator for handling batches of PIL images and corresponding labels, as utilized with the RVL-CDIP dataset.
    Converts class labels to tokens and returns a string.
    Args:
        tokenizer (`Callable`):
            Tokenizer function to convert textual labels into tokens.
        image_preprocess (`Callable`):
            method to perform preprocessing operations on images.
        start_token (`str`):
            A token that indicates the start of a sequence from the current task. <s_rvlcdip> for RVLCDIP, etc.
        max_length (`int`):
            Maximum length allowed for tokenized text sequences.
        label_int2str (`dict`):
            A mapping from integer labels to string representations.
    """

    def __init__(
        self,
        tokenizer,
        image_preprocess,
        start_token,
        max_length: int,
        label_int2str: dict,
    ):
        super().__init__(tokenizer, image_preprocess, start_token, max_length=max_length)
        self.int2str = label_int2str

    def __call__(self, batch):
        images = [item["image"] for item in batch]
        labels = [item["label"] for item in batch]
        labels_tokens = [self.tokenizer_fn(self.start_token + "<" + self.int2str[label] +
                                           "/>" + self.tokenizer.eos_token) for label in labels]
        return self.pack_inputs(images, labels_tokens)


@dataclass
class TaskCrullerFinetuneRVLCDIPCfg(TaskTrainCfg):
    # override model default in spec per task
    model: ModelArgs = field(default_factory=lambda: ModelArgs(name="cruller_base",))

    def __post_init__(self):
        assert self.model.cfg is not None
        if self.tokenizer is None:
            # set tokenizer to text tower model name if not explicitly set
            self.tokenizer = TokenizerCfg(name=self.model.cfg.text_decoder.name)


class TaskCrullerFinetuneRVLCDIP(TaskTrain):
    def __init__(
        self,
        cfg: TaskCrullerFinetuneRVLCDIPCfg,
        device_env: DeviceEnv,
        monitor: Monitor = None,
    ):
        super().__init__(
            cfg=cfg,
            device_env=device_env,
            monitor=monitor,
        )
        self.task_start_token = "<s_rvlcdip>"
        self.prompt_end_token = self.task_start_token
        self.max_position_embeddings = cfg.model.text_decoder.max_length
        self.text_anno_fn = True  # set for image-text dataset experiments
        self.tokenizer = create_tokenizer(cfg.tokenizer)

        # Setup task specific tokens
        # NOTE: Donut appears to add tokens on the fly during dataset init, requires iterating through full dataset on
        # train start due to not being able to update once tokenizers passed through to dataloader processes,
        #  we should store this all in configs up front
        self.special_tokens_finetune = [
            "<sep/>",  # JSON list separator
            self.task_start_token,  # task start (based on dataset/task)
            self.prompt_end_token,  # prompt end (or task_start for pretrain)
            "<s_class>",  # This and what follows is valid only for RVLCDIP task
            "</s_class>",
            "<advertisement/>",
            "<budget/>",
            "<email/>",
            "<file_folder/>",
            "<form/>",
            "<handwritten/>",
            "<invoice/>",
            "<letter/>",
            "<memo/>",
            "<news_article/>",
            "<presentation/>",
            "<questionnaire/>",
            "<resume/>",
            "<scientific_publication/>",
            "<scientific_report/>",
            "<specification/>",
        ]

        self.label_int2str = {
            0: "letter",
            1: "form",
            2: "email",
            3: "handwritten",
            4: "advertisement",
            5: "scientific_report",
            6: "scientific_publication",
            7: "specification",
            8: "file_folder",
            9: "news_article",
            10: "budget",
            11: "invoice",
            12: "presentation",
            13: "questionnaire",
            14: "resume",
            15: "memo",
        }

        preproc_fn = preprocess_text_anno if self.text_anno_fn else preprocess_ocr_anno
        self.anno_preprocess_train = partial(
            preproc_fn,
            tokenizer=self.tokenizer,
            max_position_embeddings=self.max_position_embeddings,
            task_start_token=self.task_start_token,
            prompt_end_token=self.prompt_end_token,
        )

        # FIXME would be good to defer weight init here
        self.model = Cruller(cfg.model)

        special_tokens_from_pretrain = [
            "<sep/>",  # JSON list separator
            "<s_pretrain>",  # task start (based on dataset/task)
        ]
        num_tokens_from_pretrain = self.tokenizer.add_special_tokens(
            {"additional_special_tokens": sorted(set(special_tokens_from_pretrain))})
        # need to resize embeddings from pretrained model in order to load it
        if num_tokens_from_pretrain > 0:
            self.model.text_decoder.trunk.resize_token_embeddings(
                len(self.tokenizer))

        self.loss = nn.CrossEntropyLoss(ignore_index=-100)

        # TODO refactor, used in many tasks
        self.num_image_chs = 1 if cfg.model.image_encoder.image_fmt == "L" else 3
<<<<<<< HEAD
        img_mean = self.model.image_encoder.trunk.pretrained_cfg["mean"]
        img_std = self.model.image_encoder.trunk.pretrained_cfg["std"]
        self.img_mean = (sum(img_mean) / len(img_mean) if cfg.model.image_encoder.image_fmt == "L" else img_mean)
        self.img_std = (sum(img_std) / len(img_std) if cfg.model.image_encoder.image_fmt == "L" else img_std)

        # preprocessors cross both the task/model & dataset domain,
        # created within task here and passed to data loaders
        self.image_preprocess_train = transforms.Compose(
            [
                transforms.ToTensor(),
                transforms.Resize(
                    cfg.model.image_encoder.image_size,
                    interpolation=transforms.InterpolationMode.BICUBIC,
                    antialias=True,
                ),
                # transforms.CenterCrop(448),  # FIXME need better aspect preserving resize & pad
                transforms.Normalize(
                    mean=self.img_mean,
                    std=self.img_std,
                ),
            ]
=======
        self.image_input_cfg = self.model.image_encoder.traits.get('input')
        self.image_preprocess_train = create_transforms(
            self.cfg.image_transforms,
            input_cfg=self.image_input_cfg,
            training=True,
            interpolation='bicubic',
            crop_margin=False,  # True?
            align_long_axis=False,
>>>>>>> 6797577e
        )

    def setup(
        self,
        num_batches_per_interval: int,
    ):
        """
        FIXME this interface needs refinement
        * currently, training duration is 'interval' based, where interval is either full dataset epoch, or
            sampled with replacement periods, intervals correspond to checkpoint / eval periods
        * LR schedule is updated per-step, so num_steps_per_interval is required to translate intervals ->
            total steps for scheduling
        * future should allow for step based durations (keeping interval as option), where train and warmup
            durations are specified in steps, checkpoint intervals in steps or time

        Args:
            num_batches_per_interval:

        Returns:

        """
        _logger.info("Resuming from existing checkpoint.")
        self.state_dict = {
            k.replace("module.", ""): v for k, v in self.state_dict.items()
        }
        self.model.load_state_dict(self.state_dict)
        self.newly_added_num = self.tokenizer.add_special_tokens(
            {"additional_special_tokens": sorted(
                set(self.special_tokens_finetune))}
        )
        self.vocab_size = len(self.tokenizer)

        # We resize token embeddings after initializing
        if self.newly_added_num > 0:
            self.model.text_decoder.trunk.resize_token_embeddings(
                len(self.tokenizer))

        self._setup_model()
        self._setup_optimization(
            num_batches_per_interval=num_batches_per_interval,
        )

    def collate_fn(self, batch):
        return CollateRVLCDIP(
            self.tokenizer,
            self.image_preprocess_train,
            self.task_start_token,
            self.label_int2str,
        )

    def _forward(self, sample: Dict[str, Any]):
        image_input = sample["image"]
        label = sample["label"]
        text_target = sample["text_target"]
        image_input = image_input.to(self.device_env.device, non_blocking=True)
        label = label.to(self.device_env.device, non_blocking=True)
        text_target = text_target.to(self.device_env.device, non_blocking=True)

        with self.autocast():
            output = self.model(image_input, label)
            logits = output["logits"]
            loss = self.loss(
                logits.view(-1, self.vocab_size),
                text_target.view(-1),
            )
        return output, loss

    def after_step(self, sample, output, loss):
        if self.step_idx % self.metrics_frequency == 0:
            # TODO add metrics and possibly eval_gallery for finetuning
            self.train_metrics = None
            eval_gallery = None
            metrics_updated = True

        if self.step_idx % self.metrics_frequency == 0:
            self.monitor.log_step(
                "finetune",
                step_idx=self.step_idx,
                step_end_idx=self.num_intervals * self.num_steps_per_interval,
                interval=self.interval_idx,
                loss=loss.item(),
                lr=self.get_current_lr(),
                metrics=self.train_metrics if metrics_updated else None,
                eval_data=eval_gallery if metrics_updated else None,
            )<|MERGE_RESOLUTION|>--- conflicted
+++ resolved
@@ -1,33 +1,23 @@
 import logging
+from collections import OrderedDict
 from dataclasses import dataclass, field
 from functools import partial
-from typing import Any, Dict
-
+from typing import Any, Dict, List
+
+import timm
+import timm.utils
 import torch.nn as nn
 import torchvision.transforms as transforms
-
-<<<<<<< HEAD
-from pixparse.data import (preprocess_ocr_anno, preprocess_text_anno)
-from pixparse.data.loader import BaseCollate
-from pixparse.framework import DeviceEnv, Monitor, TaskTrain, TaskTrainCfg
-from pixparse.models import Cruller, ModelArgs
-from pixparse.tokenizers import TokenizerCfg, create_tokenizer
-=======
-import timm
-import timm.utils
+from timm.layers import SelectAdaptivePool2d
 from timm.optim import create_optimizer_v2
 from timm.scheduler import create_scheduler_v2
 
-from pixparse.framework import TaskTrainCfg, TaskTrain, DeviceEnv, Monitor, OptimizationCfg
-from pixparse.models import Cruller, ModelCfg, get_model_config
-from pixparse.tokenizers import create_tokenizer, TokenizerCfg
 from pixparse.data import preprocess_ocr_anno, preprocess_text_anno, create_transforms
-from timm.layers import SelectAdaptivePool2d
-
-from typing import Dict, List
-
-from collections import OrderedDict
->>>>>>> 6797577e
+from pixparse.data.loader import BaseCollate
+from pixparse.framework import DeviceEnv, Monitor, TaskTrain, TaskTrainCfg, OptimizationCfg
+from pixparse.models import Cruller, ModelArgs, ModelCfg, get_model_config
+from pixparse.tokenizers import TokenizerCfg, create_tokenizer
+
 
 _logger = logging.getLogger(__name__)
 
@@ -177,29 +167,6 @@
 
         # TODO refactor, used in many tasks
         self.num_image_chs = 1 if cfg.model.image_encoder.image_fmt == "L" else 3
-<<<<<<< HEAD
-        img_mean = self.model.image_encoder.trunk.pretrained_cfg["mean"]
-        img_std = self.model.image_encoder.trunk.pretrained_cfg["std"]
-        self.img_mean = (sum(img_mean) / len(img_mean) if cfg.model.image_encoder.image_fmt == "L" else img_mean)
-        self.img_std = (sum(img_std) / len(img_std) if cfg.model.image_encoder.image_fmt == "L" else img_std)
-
-        # preprocessors cross both the task/model & dataset domain,
-        # created within task here and passed to data loaders
-        self.image_preprocess_train = transforms.Compose(
-            [
-                transforms.ToTensor(),
-                transforms.Resize(
-                    cfg.model.image_encoder.image_size,
-                    interpolation=transforms.InterpolationMode.BICUBIC,
-                    antialias=True,
-                ),
-                # transforms.CenterCrop(448),  # FIXME need better aspect preserving resize & pad
-                transforms.Normalize(
-                    mean=self.img_mean,
-                    std=self.img_std,
-                ),
-            ]
-=======
         self.image_input_cfg = self.model.image_encoder.traits.get('input')
         self.image_preprocess_train = create_transforms(
             self.cfg.image_transforms,
@@ -208,7 +175,6 @@
             interpolation='bicubic',
             crop_margin=False,  # True?
             align_long_axis=False,
->>>>>>> 6797577e
         )
 
     def setup(
