import logging
from contextlib import nullcontext
from dataclasses import dataclass, field, asdict
from functools import partial
from typing import Optional, List, Any

import torch
from torch.utils.data import DataLoader
import torch.nn as nn
import torch.nn.functional as F

import torchvision.transforms as transforms
from torchvision.transforms import functional as transformsF
from torchvision.transforms import Lambda
import timm
import timm.utils
from timm.optim import create_optimizer_v2
from timm.scheduler import create_scheduler_v2

from pixparse.framework import TaskTrainCfg, TaskTrain, DeviceEnv, Monitor
from pixparse.models import Cruller, ModelCfg, get_model_config
from pixparse.tokenizers import create_tokenizer, TokenizerCfg
from pixparse.data import preprocess_ocr_anno, preprocess_text_anno, create_transforms
from timm.layers import SelectAdaptivePool2d

from typing import Dict, List

from collections import OrderedDict

from ast import literal_eval

from pixparse.utils.json_utils import json2token, token2json
from transformers import DonutProcessor, VisionEncoderDecoderModel

from timm.data.constants import IMAGENET_DEFAULT_MEAN, IMAGENET_DEFAULT_STD
from pixparse.utils.json_utils import JSONParseEvaluator

_logger = logging.getLogger(__name__)


@dataclass
class TaskCrullerFinetuneCORDCfg(TaskTrainCfg):
    model_name: Optional[
        str
    ] = None  # if model_name set, loads a pre-defined config in models/configs
    model: ModelCfg = field(
        default_factory=ModelCfg
    )  # FIXME rename model_cfg to diff from model_name?
    tokenizer: TokenizerCfg = field(default_factory=TokenizerCfg)

    def __post_init__(self):
        # FIXME figure out how to get command line args to overlay on top pre-defined
        # config but ONLY if they are specified on cmd line?
        if self.model_name:
            model = get_model_config(self.model_name)
            if model is None:
                _logger.warning(
                    f"Model config for {self.model_name} was not found, using defaults."
                )
            else:
                self.model = model
        else:
            self.model_name = "custom"


def prepare_inputs_for_inference(
    tokenizer,
    input_ids: torch.Tensor,
    encoder_outputs: torch.Tensor,
    past_key_values=None,
    past=None,
    use_cache: bool = None,
    attention_mask: torch.Tensor = None,
):
    if past is not None:
        past_key_values = past
    attention_mask = input_ids.ne(tokenizer.pad_token_id).long()
    if past_key_values is not None:
        input_ids = input_ids[:, -1:]
    output = {
        "input_ids": input_ids,
        "attention_mask": attention_mask,
        "past_key_values": past_key_values,
        "use_cache": use_cache,
        "encoder_hidden_states": encoder_outputs,  # .last_hidden_state,
    }
    return output


class TaskCrullerFinetuneCORD(TaskTrain):
    def __init__(
        self,
        cfg: TaskCrullerFinetuneCORDCfg,
        device_env: DeviceEnv,
        monitor: Monitor = None,
    ):
        super().__init__(
            cfg=cfg,
            device_env=device_env,
            monitor=monitor,
        )
        # NOTE dtype is currently being used as 'amp dtype' only, ie the low precision type,
        #  we may want to differentiate different precision modes such as
        #  amp + dtype, pure float16/bfloat16, custom mixed prec, etc
        self.amp_dtype = None
        if cfg.dtype is not None:
            self.amp_dtype = (
                torch.bfloat16 if cfg.dtype in ("bfloat16", "bf16") else torch.float16
            )

        self.task_start_token = "<s_cord>"
        self.prompt_end_token = self.task_start_token
        self.max_position_embeddings = cfg.model.text_decoder.max_length
        self.text_anno_fn = True  # set for image-text dataset experiments
        self.tokenizer = create_tokenizer(cfg.tokenizer)

        self.state_dict = OrderedDict()
        self.resume = False

        # Setup task specific tokens
        # NOTE: Donut appears to add tokens on the fly during dataset init, requires iterating
        # through full dataset on train start due to not being able to update once tokenizers
        # passed through to dataloader processes, we should store this all in configs up front
        self.special_tokens_finetune = [
            "<sep/>",  # JSON list separator
            self.task_start_token,  # task start (based on dataset/task)
            self.prompt_end_token,  # prompt end (or task_start for pretrain)
            "</s_service_price>",  # This is only for CORD. To reproduce it, check pixparse.utils.dataset_utils.get_additional_tokens_from_dataset
            "<s_subtotal_price>",
            "<s_discountprice>",
            "</s_sub>",
            "<s_sub>",
            "</s_total_etc>",
            "</s_discountprice>",
            "</s_vatyn>",
            "</s_subtotal_price>",
            "<s_changeprice>",
            "</s_total>",
            "</s_unitprice>",
            "<s_emoneyprice>",
            "</s_tax_price>",
            "</s_othersvc_price>",
            "</s_cnt>",
            "<s_vatyn>",
            "<s_unitprice>",
            "<s_total>",
            "<s_price>",
            "</s_price>",
            "<s_sub_total>",
            "</s_num>",
            "<s_total_etc>",
            "</s_creditcardprice>",
            "<s_tax_price>",
            "<s_menu>",
            "<s_nm>",
            "<s_menutype_cnt>",
            "</s_changeprice>",
            "<s_num>",
            "<s_itemsubtotal>",
            "</s_etc>",
            "<s_creditcardprice>",
            "</s_menuqty_cnt>",
            "</s_emoneyprice>",
            "<s_menuqty_cnt>",
            "<s_discount_price>",
            "</s_menu>",
            "</s_sub_total>",
            "<s_etc>",
            "</s_void_menu>",
            "<s_cashprice>",
            "</s_discount_price>",
            "</s_total_price>",
            "</s_nm>",
            "<s_service_price>",
            "<s_othersvc_price>",
            "</s_itemsubtotal>",
            "<s_void_menu>",
            "<s_total_price>",
            "</s_cashprice>",
            "</s_menutype_cnt>",
            "<s_cnt>",
        ]

        preproc_fn = preprocess_text_anno if self.text_anno_fn else preprocess_ocr_anno
        self.anno_preprocess_train = partial(
            preproc_fn,
            tokenizer=self.tokenizer,
            max_position_embeddings=self.max_position_embeddings,
            task_start_token=self.task_start_token,
            prompt_end_token=self.prompt_end_token,
        )

        """ Commenting out to test Donut weights
        """

        self.finetune_donut_weights = False
        _logger.info(f'Finetuning donut weights? {self.finetune_donut_weights}')

        if self.finetune_donut_weights:
            self.model = VisionEncoderDecoderModel.from_pretrained("naver-clova-ix/donut-base")
        else:
            self.model = Cruller(cfg.model)  # FIXME would be good to defer weight init here

            special_tokens_from_pretrain = [
                "<sep/>",  # JSON list separator
                "<s_pretrain>",  # task start (based on dataset/task)
            ]

            num_tokens_from_pretrain = self.tokenizer.add_special_tokens(
                {"additional_special_tokens": sorted(set(special_tokens_from_pretrain))}
            )
            # need to resize embeddings from pretrained model in order to load it
            if num_tokens_from_pretrain > 0:
                self.model.text_decoder.trunk.resize_token_embeddings(
                    len(self.tokenizer)
                )

        self.loss = nn.CrossEntropyLoss(ignore_index=-100)
        self.has_no_sync = False
        if self.finetune_donut_weights:
            self.num_image_chs = 3
        else:
            self.num_image_chs = 1 if cfg.model.image_encoder.image_fmt == "L" else 3

        # preprocessors cross both the task/model & dataset domain,
        # created within task here and passed to data loaders

        self.image_input_cfg = self.model.image_encoder.traits.get('input')
        self.image_preprocess_train = create_transforms(
            self.cfg.image_transforms,
            input_cfg=self.image_input_cfg,
            training=True,
            interpolation='bicubic',
            crop_margin=False,  # True?
            align_long_axis=False,
        )

    def setup(
        self,
        num_batches_per_interval: int,
    ):
        """
        FIXME this interface needs refinement
        * currently, training duration is 'interval' based, where interval is either full dataset epoch, or
            sampled with replacement periods, intervals correspond to checkpoint / eval periods
        * LR schedule is updated per-step, so num_steps_per_interval is required to translate intervals ->
            total steps for scheduling
        * future should allow for step based durations (keeping interval as option), where train and warmup
            durations are specified in steps, checkpoint intervals in steps or time

        Args:
            num_batches_per_interval:

        Returns:

        """
        # FIXME currently thinking moving to device, setup DDP / FSDP makes sense
        # in setup here vs in __init__(). For __init__ need the model structure to
        # instantiate / setup tokenizer, other aspects. I don't think we need to init
        # weights / move to device until here
        #         if self.resume:
        if self.finetune_donut_weights:
            # We just add tokens, weights of donut are already initialized
            self.newly_added_num = self.tokenizer.add_special_tokens(
                {"additional_special_tokens": sorted(set(self.special_tokens_finetune))}
            )
            self.vocab_size = len(self.tokenizer)

            # We resize token embeddings after initializing
            if self.newly_added_num > 0:
                self.model.decoder.resize_token_embeddings(
                    len(self.tokenizer)
                )
        else:
            _logger.info(f"Resuming from existing checkpoint. ")
            self.state_dict = {k.replace("module.", ""): v for k, v in self.state_dict.items()}
            self.model.load_state_dict(self.state_dict)
            self.newly_added_num = self.tokenizer.add_special_tokens(
                {"additional_special_tokens": sorted(set(self.special_tokens_finetune))}
            )
            self.vocab_size = len(self.tokenizer)

            # We resize token embeddings after initializing
            if self.newly_added_num > 0:
                self.model.text_decoder.trunk.resize_token_embeddings(
                    len(self.tokenizer)
                )

        device = self.device_env.device
        self.model.to(device)

        if self.device_env.world_size > 1:
            # NOTE: the plan is to add option for FSDP w/ HYBRID_SHARD strategy to extend
            # model size capacity beyond DDP w/o overloading HF cluster NCCL throughput.
            self.model = torch.nn.parallel.DistributedDataParallel(
                self.model,
                device_ids=[device],
                static_graph=True,
            )
            self.has_no_sync = hasattr(self.model, "no_sync")

        self._setup_optimization(
            num_batches_per_interval=num_batches_per_interval,
        )

    def text_input_to_target(self, text_input, ignore_id=-100):
        target = text_input.clone()
        # model doesn't need to predict pad token
        target[target == self.tokenizer.pad_token_id] = ignore_id
        # model doesn't need to predict prompt (for VQA)
        prompt_end_token_id = self.tokenizer.convert_tokens_to_ids(
            self.prompt_end_token
        )
        slice_id = torch.nonzero(target == prompt_end_token_id).sum() + 1
        target[:slice_id] = ignore_id
        return target

    def collate_fn(self, batch):
        """
        basic collator for PIL images, as returned by rvlcdip dataloader (among others)
        """
        def tokenizer_fn(x): return self.tokenizer(
            x,  # FIXME move this batcher/tokenizer elsewhere
            add_special_tokens=False,
            return_tensors="pt",
            max_length=512,
            padding="max_length",
            truncation=True,
        ).input_ids[0]

        images = [item["image"] for item in batch]
        raw_texts = [literal_eval(item["ground_truth"])["gt_parse"] for item in batch]
        inputs_to_stack = []
        for text in raw_texts:
            tokens_from_json, _ = json2token(text, self.tokenizer.all_special_tokens, sort_json_key=False)
            inputs_to_stack.append(tokenizer_fn(
                self.task_start_token
                # + self.tokenizer.bos_token
                + tokens_from_json
                + self.tokenizer.eos_token
            ))
        text_inputs = torch.stack(
            inputs_to_stack
        )
        targets = torch.stack([self.text_input_to_target(text) for text in text_inputs])

        transform = self.image_preprocess_train
        images = torch.stack([transform(img) for img in images])
        text_inputs = text_inputs[:, :-1]
        targets = targets[:, 1:]
        return {
            "image": images,
            "label": text_inputs,
            "text_target": targets,
        }

    def _forward(self, sample: Dict[str, Any]):
        image_input = sample["image"]
        label = sample["label"]
        text_target = sample["text_target"]
        image_input = image_input.to(self.device_env.device, non_blocking=True)
        label = label.to(self.device_env.device, non_blocking=True)
        text_target = text_target.to(self.device_env.device, non_blocking=True)

        with self.autocast():
            output = self.model(image_input, label)
            logits = output["logits"]
            loss = self.loss(
                logits.view(-1, self.vocab_size),
                text_target.view(-1),
            )
        return output, loss

<<<<<<< HEAD
        self.batch_idx += 1
        self.interval_batch_idx += 1
        if self.step % 100 == 0:
=======
    def after_step(self, sample, output, loss):
        metrics_updated = False
        if self.step_idx % self.metrics_frequency == 0:
            # TODO add metrics and possibly eval_gallery for finetuning
            self.train_metrics = None
            eval_gallery = None
            metrics_updated = True

        if metrics_updated or self.step_idx % self.log_frequency == 0:
>>>>>>> 2e573617
            self.monitor.log_step(
                'train',
                step_idx=self.step_idx,
                step_end_idx=self.num_intervals * self.num_steps_per_interval,
                interval=self.interval_idx,
                loss=loss.item(),
                lr=self.get_current_lr(),
                metrics=self.train_metrics if metrics_updated else None,
                eval_data=eval_gallery if metrics_updated else None,
            )

<<<<<<< HEAD
        if not need_update:
            return result

        self.step += 1
        self.scheduler.step_update(self.step)
        self.optimizer.zero_grad()

=======
>>>>>>> 2e573617
    def state_dict(self):
        state_dicts = {}
        state_dicts["model"] = self.model.state_dict()
        state_dicts[
            "tokenizer"
        ] = (
            self.tokenizer.state_dict()
        )  # FIXME not needed anymore? we preprocess everything before
        return state_dicts<|MERGE_RESOLUTION|>--- conflicted
+++ resolved
@@ -371,11 +371,6 @@
             )
         return output, loss
 
-<<<<<<< HEAD
-        self.batch_idx += 1
-        self.interval_batch_idx += 1
-        if self.step % 100 == 0:
-=======
     def after_step(self, sample, output, loss):
         metrics_updated = False
         if self.step_idx % self.metrics_frequency == 0:
@@ -385,7 +380,6 @@
             metrics_updated = True
 
         if metrics_updated or self.step_idx % self.log_frequency == 0:
->>>>>>> 2e573617
             self.monitor.log_step(
                 'train',
                 step_idx=self.step_idx,
@@ -397,16 +391,6 @@
                 eval_data=eval_gallery if metrics_updated else None,
             )
 
-<<<<<<< HEAD
-        if not need_update:
-            return result
-
-        self.step += 1
-        self.scheduler.step_update(self.step)
-        self.optimizer.zero_grad()
-
-=======
->>>>>>> 2e573617
     def state_dict(self):
         state_dicts = {}
         state_dicts["model"] = self.model.state_dict()
