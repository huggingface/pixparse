--- conflicted
+++ resolved
@@ -112,23 +112,6 @@
     ocr_pretraining_metrics: dict,
     ocr_predictions,
     decoded_texts,
-<<<<<<< HEAD
-) -> dict:
-    wer_output = wer(
-        reference=decoded_texts,
-        hypothesis=ocr_predictions,
-        reference_transform=wer_transforms,
-        hypothesis_transform=wer_transforms,
-    )
-    ocr_pretraining_metrics["wer"] = wer_output
-    cer_output = cer(
-        reference=decoded_texts,
-        hypothesis=ocr_predictions,
-        reference_transform=cer_transforms,
-        hypothesis_transform=cer_transforms,
-    )
-    ocr_pretraining_metrics["cer"] = cer_output
-=======
 ):
     try: 
         wer_output = wer(
@@ -147,7 +130,6 @@
         ocr_pretraining_metrics["cer"] = cer_output
     except Exception as e:
         print(f'Encountered exception {e} when computing wer/cer metrics. Length of ground truth texts is {len(decoded_texts)}, length of generated texts is {len(ocr_predictions)}.')
->>>>>>> 7a9088d0
     return ocr_pretraining_metrics
 
 
