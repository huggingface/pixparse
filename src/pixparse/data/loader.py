from typing import Callable

from chug import create_wds_loader, create_doc_anno_pipe
from chug.common import LoaderBundle
from datasets import VerificationMode
from datasets import load_dataset
from torch.utils.data import DataLoader, DistributedSampler
<<<<<<< HEAD
from datasets import VerificationMode
from pixparse.data.datasets_utils import SafeDataset, CustomVQADataset
from datasets import load_dataset
=======

from pixparse.data.datasets_utils import SafeDataset, CustomVQADataset
from .config import DatasetCfg

>>>>>>> e0029840

class GenericLoader(DataLoader):
    """
    supercharged dataloader for hf datasets to match methods from webdataset loaders. 
    """
    def __init__(self, *args, **kwargs):
        super().__init__(*args, **kwargs)
        self.num_batches = len(self.dataset) // self.batch_size
        if len(self.dataset) % self.batch_size != 0:
            self.num_batches += 1


def create_loader(
    cfg: DatasetCfg,
    is_train: bool,
    image_preprocess,
    anno_preprocess,
    collate_fn: Callable = None,
    image_key="pdf;tif;tiff;png;jpg;jpeg",  # FIXME jpeg added for test w/ cc12m
    image_fmt="L",
    start_interval: int = 0,
    seed: int = 0,
    world_size: int = 1,
    global_rank: int = 0,
    create_decoder_pipe: Callable = create_doc_anno_pipe,
):
    """
    Creates a dataloader for training or validation based on configuration settings.

    Parameters:
        cfg (DatasetCfg): Configuration object for the dataset.
        is_train (bool): Indicates if the loader is for training data (True) or validation data (False).
        collate_fn (Callable): Collate function to be used in loader. 
        image_preprocess (Callable): Image preprocessing sequence.
        anno_preprocess (Callable): Annotation preprocessing sequence.
        image_key (str, optional): Image formats/extensions that can be recognized and processed.
            Default includes formats such as "pdf", "tif", "tiff", etc.
        image_fmt (str, optional): Image format for reading images. Default is "L" (8-bit pixels, black and white).
        seed (int, optional): Seed for random operations to ensure reproducibility. Default is 0.
        world_size (int, optional): Total number of processes in the distributed setup. Default is 1.
        global_rank (int, optional): Rank of the current process in the distributed setup. Default is 0.
        create_decoder_pipe (Callable, optional): Function to create the annotation decoder pipeline for json documents.
            Default is `create_doc_anno_pipe`.

    Returns:
        DataLoader: A PyTorch DataLoader instance configured according to the provided settings.

    Note:
        Currently supports "webdataset" and "hf_dataset" as dataset formats.
    """
    decoder = create_decoder_pipe(
        image_preprocess=image_preprocess,
        anno_preprocess=anno_preprocess,
        image_key=image_key,
        image_fmt=image_fmt,
    )
    # TODO afdd factory for dataloaders?
    if cfg.format == "webdataset":
        loader = create_wds_loader(
            cfg.source,
            decoder,
            is_train=is_train,
            num_samples=cfg.num_samples,
            workers=cfg.num_workers,
            batch_size=cfg.batch_size,
            seed=seed,
            world_size=world_size,
        )
    elif cfg.format == "hf_dataset":
        # In the case of hf datasets, we use the collator defined at task level
        if cfg.source == "SinglePageDocVQA":
<<<<<<< HEAD
            dataset = CustomVQADataset(root_dir=f"/fsx/pablo/.cache/{cfg.source}", split=cfg.split)
        else:
            dataset = load_dataset(cfg.source, verification_mode=VerificationMode.ALL_CHECKS)[cfg.split]
        dataset = SafeDataset(dataset)
        training_sampler = DistributedSampler(
            dataset, rank=local_rank, shuffle=True, seed=seed, num_replicas=world_size, drop_last=True
        ) # FIXME should be global_rank
        if is_train:
            # create a shared epoch store to sync epoch to dataloader worker proc
            shared_interval_count = SharedCount(count=start_interval)
=======
            dataset = CustomVQADataset(
                root_dir=f"/fsx/pablo/.cache/{cfg.source}",  # FIXME hacky hack
                split=cfg.split,
            )
>>>>>>> e0029840
        else:
            dataset = load_dataset(
                cfg.source,
                verification_mode=VerificationMode.ALL_CHECKS
            )[cfg.split]
        dataset = SafeDataset(dataset)

        sampler = None
        if world_size > 1:
            sampler = DistributedSampler(
                dataset,
                rank=global_rank,
                shuffle=True,
                seed=seed,
                num_replicas=world_size,
                drop_last=True,
            )

        base_loader = DataLoader(
            dataset=dataset, 
            collate_fn=collate_fn,
            sampler=sampler,
            batch_size=cfg.batch_size, 
            num_workers=cfg.num_workers,
        )

        loader = LoaderBundle(
            loader=base_loader,
            num_batches=len(base_loader),
            num_samples=len(dataset),
            sampler=sampler,
        )
    return loader<|MERGE_RESOLUTION|>--- conflicted
+++ resolved
@@ -5,16 +5,10 @@
 from datasets import VerificationMode
 from datasets import load_dataset
 from torch.utils.data import DataLoader, DistributedSampler
-<<<<<<< HEAD
-from datasets import VerificationMode
-from pixparse.data.datasets_utils import SafeDataset, CustomVQADataset
-from datasets import load_dataset
-=======
 
 from pixparse.data.datasets_utils import SafeDataset, CustomVQADataset
 from .config import DatasetCfg
 
->>>>>>> e0029840
 
 class GenericLoader(DataLoader):
     """
@@ -86,23 +80,10 @@
     elif cfg.format == "hf_dataset":
         # In the case of hf datasets, we use the collator defined at task level
         if cfg.source == "SinglePageDocVQA":
-<<<<<<< HEAD
-            dataset = CustomVQADataset(root_dir=f"/fsx/pablo/.cache/{cfg.source}", split=cfg.split)
-        else:
-            dataset = load_dataset(cfg.source, verification_mode=VerificationMode.ALL_CHECKS)[cfg.split]
-        dataset = SafeDataset(dataset)
-        training_sampler = DistributedSampler(
-            dataset, rank=local_rank, shuffle=True, seed=seed, num_replicas=world_size, drop_last=True
-        ) # FIXME should be global_rank
-        if is_train:
-            # create a shared epoch store to sync epoch to dataloader worker proc
-            shared_interval_count = SharedCount(count=start_interval)
-=======
             dataset = CustomVQADataset(
                 root_dir=f"/fsx/pablo/.cache/{cfg.source}",  # FIXME hacky hack
                 split=cfg.split,
             )
->>>>>>> e0029840
         else:
             dataset = load_dataset(
                 cfg.source,
